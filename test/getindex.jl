--- conflicted
+++ resolved
@@ -306,14 +306,6 @@
 test_types(ts[ind])
 @test TSx.index(ts[ind]) == [d]
 
-<<<<<<< HEAD
-# getindex(ts, i::UnitRange, j::Int)
-i = 1:10; j = 1
-t = ts[i, j]
-@test typeof(t) == typeof(df_timetype_index[i, j+1])
-@test length(t) == length(i)
-@test t == df_timetype_index[i, :data]
-=======
 # getindex(ts, i::Int, j::Int)
 i = 1; j = 1
 t = ts[i, [j]]
@@ -329,7 +321,6 @@
 @test DataFrames.ncol(t.coredata) == length(j)+1 # Index + Ncols
 @test t.coredata[!, :Index] == df_timetype_index[i, :Index]
 @test t.coredata[!, :data] == df_timetype_index[i, :data]
->>>>>>> 399a2e2d
 
 # getindex(ts::TS, i::Int, j::UnitRange)
 i = 2; j = 1:1
@@ -338,47 +329,31 @@
 @test DataFrames.nrow(t.coredata) == length(i)
 @test DataFrames.ncol(t.coredata) == length(j)+1
 @test t.coredata[!, :Index] == [df_timetype_index[i, :Index]]
-<<<<<<< HEAD
-@test t.coredata[!, :data] == [df_timetype_index[i, :data]]
+@test t.coredata[!, :data] == df_timetype_index[[i], :data]
+
+# getindex(ts::TS, i::Int, j::Symbol)
+i = 1; j = :data
+t = ts[i, [j]]
+test_types(t)
+@test t.coredata[!, j] == [df_timetype_index[i, j]]
 
 # getindex(ts::TS, i::UnitRange, j::Symbol)
 i = 1:10; j = :data
-t = ts[i, j]
-@test typeof(t) == typeof(df_timetype_index[i,j])
-@test t == df_timetype_index[i, j]
+t = ts[i, [j]]
+test_types(t)
+@test t.coredata[!, j] == df_timetype_index[i, j]
+
+# getindex(ts::TS, i::Int, j::String)
+i = 1; j = "data"
+t = ts[i, [j]]
+test_types(t)
+@test t.coredata[!, j] == [df_timetype_index[i, j]]
 
 # getindex(ts::TS, i::UnitRange, j::String)
 i = 1:10; j = "data"
-t = ts[i, j]
-@test typeof(t) == typeof(df_timetype_index[i,j])
-@test t == df_timetype_index[i, j]
-=======
-@test t.coredata[!, :data] == df_timetype_index[[i], :data]
-
-# getindex(ts::TS, i::Int, j::Symbol)
-i = 1; j = :data
-t = ts[i, [j]]
-test_types(t)
-@test t.coredata[!, j] == [df_timetype_index[i, j]]
-
-# getindex(ts::TS, i::UnitRange, j::Symbol)
-i = 1:10; j = :data
 t = ts[i, [j]]
 test_types(t)
 @test t.coredata[!, j] == df_timetype_index[i, j]
-
-# getindex(ts::TS, i::Int, j::String)
-i = 1; j = "data"
-t = ts[i, [j]]
-test_types(t)
-@test t.coredata[!, j] == [df_timetype_index[i, j]]
-
-# getindex(ts::TS, i::UnitRange, j::String)
-i = 1:10; j = "data"
-t = ts[i, [j]]
-test_types(t)
-@test t.coredata[!, j] == df_timetype_index[i, j]
->>>>>>> 399a2e2d
 
 # getindex(ts::TS, r::StepRange{T, V}) where {T<:TimeType, V<:Period}
 ind = Date(2007, 1, 1):Day(1):Date(2007, 2, 1)
