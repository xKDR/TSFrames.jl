--- conflicted
+++ resolved
@@ -80,7 +80,6 @@
 @test TSFrames._check_consistency(ts) == false;
 ###
 
-<<<<<<< HEAD
 function test_isregular()
     random(x) = rand(MersenneTwister(123), x)
 
@@ -188,7 +187,7 @@
 # NOTE: Do not forget to add any new test-function created above
 # otherwise that test won't run.
 test_isregular()
-=======
+
 ### TSFrames.rename!
 old_names = ["x" * string(i) for i in 1:NUM_COLUMNS]
 new_names = ["X" * string(i) for i in 1:NUM_COLUMNS]
@@ -315,5 +314,4 @@
 # rename!(f::Function, ts::TSFrame)
 ts = TSFrame(Date; n=NUM_COLUMNS)
 TSFrames.rename!(uppercase, ts)
-@test isequal(propertynames(ts.coredata), vcat([:Index], Symbol.("X" * string(i) for i in 1:NUM_COLUMNS)))
->>>>>>> 30902da2
+@test isequal(propertynames(ts.coredata), vcat([:Index], Symbol.("X" * string(i) for i in 1:NUM_COLUMNS)))