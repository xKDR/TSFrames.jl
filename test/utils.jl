--- conflicted
+++ resolved
@@ -76,12 +76,8 @@
 
 ts = TSFrame(data_vector, 1:length(data_vector));
 ts.coredata.Index = sample(index_integer, length(data_vector), replace=true);
-<<<<<<< HEAD
 @test TSFrames._check_consistency(ts) == false;
 ###
-=======
-@test TSx._check_consistency(ts) == false
-####
 
 function test_isregular()
     random(x) = rand(MersenneTwister(123), x)
@@ -140,5 +136,4 @@
 # Run each test
 # NOTE: Do not forget to add any new test-function created above
 # otherwise that test won't run.
-test_isregular()
->>>>>>> 55979844
+test_isregular()