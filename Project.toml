--- conflicted
+++ resolved
@@ -18,12 +18,8 @@
 DataFrames = "1.3.2"
 RecipesBase = "1.2.1"
 RollingFunctions = "0.6.2, 0.7"
-<<<<<<< HEAD
-ShiftedArrays = "1.0.0"
+ShiftedArrays = "1.0.0, 2"
 StatsBase = "0.33"
-=======
-ShiftedArrays = "1.0.0, 2"
->>>>>>> 6bbb6df3
 Tables = "1"
 julia = "1.7"
 
