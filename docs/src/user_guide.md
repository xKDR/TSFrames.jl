# User guide

This page describes how to use the TSx package for timeseries data
handling.

## Installation

```julia
julia> using Pkg
julia> Pkg.add(url="https://github.com/xKDR/TSx.jl")
```

## Constructing TS objects

After installing TSx you need to load the package in Julia
environment. Then, create a basic `TS` object.

```@repl
using TSx;
ts = TS(1:10)
ts.coredata
```

The basic TS constructor takes in a `Vector` of any type and
automatically generates an index out of it (the `Index` column).

There are many ways to construct a `TS` object. For real world
applications you would want to read in a CSV file or download a dataset
as a `DataFrame` and then operate on it. You can easily convert a
`DataFrame` to a `TS` object.

```@repl e1
using CSV, DataFrames, TSx, Dates
dates = Date(2007, 1, 1):Day(1):Date(2008, 03, 06)
ts = TS(DataFrame(Index=dates, value=10*rand(431)))
```

In the above example you generate a random `DataFrame` and convert it
into a `TS` object `ts`. The top line of the `ts` object tells you the number of
rows (`431` here) and the number of columns (`1`) along with the
`Type` of `Index` (`Dates.Date` in the above example).

You can also fetch the number of rows and columns by using `nr(ts)`,
`nc(ts)`, and `size(ts)` methods. Respectively, they fetch the number
of rows, columns, and a `Tuple` of row and column numbers. A
`length(::TS)` method is also provided for convenience which returns
the number of rows of it's argument.

```@repl e1
nr(ts)
nc(ts)
size(ts)
length(ts)
```

Names of data columns can be fetched using the `names(ts)` method
which returns a `Vector{String}` object. The `Index` column can be
fetched as an object of `Vector` type by using the `index(ts)` method,
it can also be fetched directly using the underlying `coredata`
property of TS: `ts.coredata[!, :Index]`.

```@repl e1
names(ts)
index(ts)
```

Another simpler way to read a CSV is to pass `TS` as a sink to the `CSV.read` function.

```julia-repl
julia> ts = CSV.File(filename, TS)
```

## Indexing and subsetting

One of the primary features of a timeseries package is to provide ways
to index or subset a dataset using convenient interfaces. TSx makes it
easier to index a `TS` object by providing multiple intuitive
`getindex` methods which work by just using the regular square
parentheses(`[ ]`).

```@repl e1
ts[1] # first row
ts[[3, 5], [1]] # third & fifth row, and first column
ts[1:10, 1] # first 10 rows and the first column as a vector
ts[1, [:value]] # using the column name
```

Apart from integer-based row indexing and integer, name based column
indexing, TSx provides special subsetting methods for date and time
types defined inside the `Dates` module.

```@repl e1
ts[Date(2007, 1, 10)] # on January 10, 2007
ts[[Date(2007, 1, 10), Date(2007, 1, 11)]] # January 10, 11
ts[Year(2007), Month(1)] # entire January 2007
ts[Year(2007), Quarter(2)]
```

Finally, one can also use the dot notation to get a column as a vector.

```@repl e1
ts.value # get the value column as a vector
```

## Summary statistics

The `describe()` method prints summary statistics of the TS
object. The output is a `DataFrame` which includes the number of
missing values, data types of columns along with computed statistical
values.

```@repl e1
TSx.describe(ts)
```


## Plotting

A TS object can be plotted using the `plot()` function of the `Plots`
package. The plotting functionality is provided by `RecipesBase`
package so all the flexibility and functionality of the `Plots`
package is available for users.

```@example e1
using Plots
plot(ts, size=(600,400); legend=false)
```

## Applying a function over a period

The `apply` method allows you to aggregate the TS object over a period
type (`Dates.Period`(@ref)) and return the output of applying the
function on each period. For example, to convert frequency of daily
timeseries to monthly you may use `first()`, `last()`, or
`Statistics.mean()` functions and the period as `Dates.Month`.

<<<<<<< HEAD
```@repl e1
using Statistics
ts_monthly = apply(ts, Month, last) # convert to monthly series using the last value for each month
ts_weekly = apply(ts, Week, Statistics.std) # compute weekly standard deviation
apply(ts, Week, Statistics.std, last) # same as above but index contains the last date of the week
apply(ts, Week, Statistics.std, last, renamecols=false) # do not rename column
=======
```julia
julia> using Statistics

# convert to monthly series using the last value for each month
julia> ts_monthly = apply(ts, Month(1), last)
(15 x 1) TS with Date Index

 Index       value_last
 Date        Float64
────────────────────────
 2007-01-01    10.5902
 2007-02-01     8.85252
 2007-03-01     8.85252
 2007-04-01     9.04647
 2007-05-01     9.04647
 2007-06-01     8.26072
 2007-07-01     8.26072
 2007-08-01     8.26072
 2007-09-01     9.95546
 2007-10-01     9.95546
 2007-11-01     7.88032
 2007-12-01     7.88032
 2008-01-01     7.88032
 2008-02-01    10.6328
 2008-03-01     8.85252


# compute weekly standard deviation
julia> ts_weekly = apply(ts, Week(1), Statistics.std)
(62 x 1) TS with Date Index

 Index       value_std
 Date        Float64
───────────────────────
 2007-01-01   1.52077
 2007-01-08   0.910942
 2007-01-15   0.876362
 2007-01-22   1.08075
 2007-01-29   1.17684
 2007-02-05   1.40065
 2007-02-12   0.630415
 2007-02-19   1.38134
 2007-02-26   1.10601
 2007-03-05   1.51014
     ⋮           ⋮
 2008-01-07   1.47589
 2008-01-14   0.923073
 2008-01-21   0.885798
 2008-01-28   1.16116
 2008-02-04   1.22311
 2008-02-11   1.40016
 2008-02-18   0.680589
 2008-02-25   1.37616
 2008-03-03   0.702384
        43 rows omitted

# same as above but index contains the last date of the week
julia> apply(ts, Week(1), Statistics.std, last)
(62 x 1) TS with Date Index

 Index       value_std
 Date        Float64
───────────────────────
 2007-01-07   1.52077
 2007-01-14   0.910942
 2007-01-21   0.876362
 2007-01-28   1.08075
 2007-02-04   1.17684
 2007-02-11   1.40065
 2007-02-18   0.630415
 2007-02-25   1.38134
 2007-03-04   1.10601
 2007-03-11   1.51014
     ⋮           ⋮
 2008-01-13   1.47589
 2008-01-20   0.923073
 2008-01-27   0.885798
 2008-02-03   1.16116
 2008-02-10   1.22311
 2008-02-17   1.40016
 2008-02-24   0.680589
 2008-03-02   1.37616
 2008-03-06   0.702384
        43 rows omitted

# do not rename column
julia> apply(ts, Week(1), Statistics.std, last, renamecols=false)
(62 x 1) TS with Date Index

 Index       value
 Date        Float64
──────────────────────
 2007-01-07  1.52077
 2007-01-14  0.910942
 2007-01-21  0.876362
 2007-01-28  1.08075
 2007-02-04  1.17684
 2007-02-11  1.40065
 2007-02-18  0.630415
 2007-02-25  1.38134
 2007-03-04  1.10601
 2007-03-11  1.51014
     ⋮          ⋮
 2008-01-13  1.47589
 2008-01-20  0.923073
 2008-01-27  0.885798
 2008-02-03  1.16116
 2008-02-10  1.22311
 2008-02-17  1.40016
 2008-02-24  0.680589
 2008-03-02  1.37616
 2008-03-06  0.702384
       43 rows omitted

>>>>>>> fca1cd90
```

## Joins: Row and column binding with other objects

TSx provides methods to join two TS objects by columns: `join` (alias:
`cbind`) or by rows: `vcat` (alias: `rbind`). Both the methods provide
some basic intelligence while doing the merge.

`join` merges two datasets based on the `Index` values of both
objects. Depending on the join strategy employed the final object may
only contain index values only from the left object (using
`JoinLeft`), the right object (using `JoinRight`), intersection of
both objects (using `JoinBoth`), or a union of both objects
(`JoinAll`) while inserting `missing` values where index values are
missing from any of the other object.

```@repl e1
dates = collect(Date(2007,1,1):Day(1):Date(2007,1,30));
ts2 = TS(rand(length(dates)), dates)
join(ts, ts2, JoinAll) # cbind/join on Index column
```

`vcat` also works similarly but merges two datasets by rows. This
method also uses certain strategies provided via `colmerge` argument
to check for certain conditions before doing the merge, throwing an
error if the conditions are not satisfied.

`colmerge` can be passed `setequal` which merges only if both objects
have same column names, `orderequal` which merges only if both objects
have same column names and columns are in the same order, `intersect`
merges only the columns which are common to both objects, and `union`
which merges even if the columns differ between the two objects, the
resulting object has the columns filled with `missing`, if necessary.

For `vcat`, if the values of `Index` are same in the two objects then
all the index values along with values in other columns are kept in
the resulting object. So, a `vcat` operation may result in duplicate
`Index` values and the results from other operations may differ or
even throw unknown errors.

```@repl e1
dates = collect(Date(2008,4,1):Day(1):Date(2008,4,30));
ts3 = TS(DataFrame(values=rand(length(dates)), Index=dates))
vcat(ts, ts3) # do the merge
```


## Rolling window operations

The `rollapply` applies a function over a fixed-size rolling window on
the dataset. In the example below, we compute the 10-day average of
dataset values on a rolling basis.

```@repl e1
rollapply(Statistics.mean, ts, :value, 10)
```


## Computing rolling difference and percent change

Similar to `apply` and `rollapply` there are specific methods to
compute rolling differences and percent changes of a `TS` object. The
`diff` method computes mathematical difference of values in adjacent
rows, inserting `missing` in the first row. `pctchange` computes the
percentage change between adjacent rows.

```@repl e1
diff(ts)
pctchange(ts)
```

## Computing log of data values

```@repl e1
log.(ts)
```

## Creating lagged/leading series

`lag()` and `lead()` provide ways to lag or lead a series respectively
by a fixed value, inserting `missing` where required.

```@repl e1
lag(ts, 2)
lead(ts, 2)
```

## Converting to Matrix and DataFrame

You can easily convert a TS object into a `Matrix` or fetch the
`DataFrame` for doing operations which are outside of the TSx scope.

```@repl e1
ts[:, 1] # convert column 1 to a vector of floats
Matrix(ts) # convert entire TS into a Matrix
select(ts.coredata, :Index, :value, DataFrames.nrow) # use the underlying DataFrame for other operations
```
## Writing TS into a CSV file

Writing a TS object into a CSV file can be done easily by using the
underlying `coredata` property. This `DataFrame` can be passed to
the `CSV.write` method for writing into a file.

```@repl e1
CSV.write("/tmp/demo_ts.csv", ts)
```

## Broadcasting

Broadcasting can be used on a `TS` object to apply a function to a subset of it's columns.

```jldoctest
julia> using TSx, DataFrames;

julia> ts = TS(DataFrame(Index = [1, 2, 3, 4, 5], A = [10.1, 12.4, 42.4, 24.1, 242.5], B = [2, 4, 6, 8, 10]))
(5 x 2) TS with Int64 Index

 Index  A        B     
 Int64  Float64  Int64 
───────────────────────
     1     10.1      2
     2     12.4      4
     3     42.4      6
     4     24.1      8
     5    242.5     10

julia> sin_A = sin.(ts[:, [:A]])    # get sin of column A
(5 x 1) TS with Int64 Index

 Index  A_sin
 Int64  Float64
──────────────────
     1  -0.625071
     2  -0.165604
     3  -0.999934
     4  -0.858707
     5  -0.562466

julia> log_ts = log.(ts)    # take log of all columns
(5 x 2) TS with Int64 Index

 Index  A_log    B_log
 Int64  Float64  Float64
──────────────────────────
     1  2.31254  0.693147
     2  2.5177   1.38629
     3  3.74715  1.79176
     4  3.18221  2.07944
     5  5.491    2.30259

julia> log_ts = log.(ts[:, [:A, :B]])   # can specify multiple columns
(5 x 2) TS with Int64 Index

 Index  A_log    B_log
 Int64  Float64  Float64
──────────────────────────
     1  2.31254  0.693147
     2  2.5177   1.38629
     3  3.74715  1.79176
     4  3.18221  2.07944
     5  5.491    2.30259

```

## [Tables.jl](https://github.com/JuliaData/Tables.jl) Integration

`TS` objects are [Tables.jl](https://github.com/JuliaData/Tables.jl) compatible. This integration enables easy conversion between the `TS` format and other formats which are [Tables.jl](https://github.com/JuliaData/Tables.jl) compatible.

As an example, first consider the following code which converts a `TS` object into a `DataFrame`, a `TimeArray` and a `CSV` file respectively.

```julia
julia> using TSx, TimeSeries, Dates, DataFrames, CSV;

julia> dates = Date(2018, 1, 1):Day(1):Date(2018, 12, 31)
Date("2018-01-01"):Day(1):Date("2018-12-31")

julia> ts = TS(DataFrame(Index = dates, x1 = 1:365));

# conversion to DataFrames
julia> df = DataFrame(ts);

# conversion to TimeArray
julia> timeArray = TimeArray(ts, timestamp = :Index);

# writing to CSV
julia> CSV.write("ts.csv", ts);

```

Next, here is some code which converts a `DataFrame`, a `TimeArray` and a `CSV` file to a `TS` object.

```julia-repl
julia> using TSx, DataFrames, CSV, TimeSeries, Dates;

# converting DataFrame to TS
julia> ts = TS(DataFrame(Index=1:10, x1=1:10));

# converting from TimeArray to TS
julia> dates = Date(2018, 1, 1):Day(1):Date(2018, 12, 31)
Date("2018-01-01"):Day(1):Date("2018-12-31")

julia> ta = TimeArray(dates, rand(length(dates)));

julia> ts = TS(ta);

# converting from CSV to TS
julia> CSV.read("ts.csv", TS);
```

!!! note

    This discussion warrants a note about how we've implemented the [`Tables.jl`](https://github.com/JuliaData/Tables.jl) interfaces. Since `TS` objects are nothing but a wrapper around a `DataFrame`, our implementations of these interfaces just call [`DataFrames.jl`](https://github.com/JuliaData/DataFrames.jl)'s implementations. Moreover, while constructing `TS` objects out of other [Tables.jl](https://github.com/JuliaData/Tables.jl) compatible types, our constructor first converts the input table to a `DataFrame`, and then converts the `DataFrame` to a `TS` object.<|MERGE_RESOLUTION|>--- conflicted
+++ resolved
@@ -134,129 +134,12 @@
 timeseries to monthly you may use `first()`, `last()`, or
 `Statistics.mean()` functions and the period as `Dates.Month`.
 
-<<<<<<< HEAD
 ```@repl e1
 using Statistics
 ts_monthly = apply(ts, Month, last) # convert to monthly series using the last value for each month
 ts_weekly = apply(ts, Week, Statistics.std) # compute weekly standard deviation
 apply(ts, Week, Statistics.std, last) # same as above but index contains the last date of the week
 apply(ts, Week, Statistics.std, last, renamecols=false) # do not rename column
-=======
-```julia
-julia> using Statistics
-
-# convert to monthly series using the last value for each month
-julia> ts_monthly = apply(ts, Month(1), last)
-(15 x 1) TS with Date Index
-
- Index       value_last
- Date        Float64
-────────────────────────
- 2007-01-01    10.5902
- 2007-02-01     8.85252
- 2007-03-01     8.85252
- 2007-04-01     9.04647
- 2007-05-01     9.04647
- 2007-06-01     8.26072
- 2007-07-01     8.26072
- 2007-08-01     8.26072
- 2007-09-01     9.95546
- 2007-10-01     9.95546
- 2007-11-01     7.88032
- 2007-12-01     7.88032
- 2008-01-01     7.88032
- 2008-02-01    10.6328
- 2008-03-01     8.85252
-
-
-# compute weekly standard deviation
-julia> ts_weekly = apply(ts, Week(1), Statistics.std)
-(62 x 1) TS with Date Index
-
- Index       value_std
- Date        Float64
-───────────────────────
- 2007-01-01   1.52077
- 2007-01-08   0.910942
- 2007-01-15   0.876362
- 2007-01-22   1.08075
- 2007-01-29   1.17684
- 2007-02-05   1.40065
- 2007-02-12   0.630415
- 2007-02-19   1.38134
- 2007-02-26   1.10601
- 2007-03-05   1.51014
-     ⋮           ⋮
- 2008-01-07   1.47589
- 2008-01-14   0.923073
- 2008-01-21   0.885798
- 2008-01-28   1.16116
- 2008-02-04   1.22311
- 2008-02-11   1.40016
- 2008-02-18   0.680589
- 2008-02-25   1.37616
- 2008-03-03   0.702384
-        43 rows omitted
-
-# same as above but index contains the last date of the week
-julia> apply(ts, Week(1), Statistics.std, last)
-(62 x 1) TS with Date Index
-
- Index       value_std
- Date        Float64
-───────────────────────
- 2007-01-07   1.52077
- 2007-01-14   0.910942
- 2007-01-21   0.876362
- 2007-01-28   1.08075
- 2007-02-04   1.17684
- 2007-02-11   1.40065
- 2007-02-18   0.630415
- 2007-02-25   1.38134
- 2007-03-04   1.10601
- 2007-03-11   1.51014
-     ⋮           ⋮
- 2008-01-13   1.47589
- 2008-01-20   0.923073
- 2008-01-27   0.885798
- 2008-02-03   1.16116
- 2008-02-10   1.22311
- 2008-02-17   1.40016
- 2008-02-24   0.680589
- 2008-03-02   1.37616
- 2008-03-06   0.702384
-        43 rows omitted
-
-# do not rename column
-julia> apply(ts, Week(1), Statistics.std, last, renamecols=false)
-(62 x 1) TS with Date Index
-
- Index       value
- Date        Float64
-──────────────────────
- 2007-01-07  1.52077
- 2007-01-14  0.910942
- 2007-01-21  0.876362
- 2007-01-28  1.08075
- 2007-02-04  1.17684
- 2007-02-11  1.40065
- 2007-02-18  0.630415
- 2007-02-25  1.38134
- 2007-03-04  1.10601
- 2007-03-11  1.51014
-     ⋮          ⋮
- 2008-01-13  1.47589
- 2008-01-20  0.923073
- 2008-01-27  0.885798
- 2008-02-03  1.16116
- 2008-02-10  1.22311
- 2008-02-17  1.40016
- 2008-02-24  0.680589
- 2008-03-02  1.37616
- 2008-03-06  0.702384
-       43 rows omitted
-
->>>>>>> fca1cd90
 ```
 
 ## Joins: Row and column binding with other objects
